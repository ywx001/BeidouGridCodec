package io.github.ywx001.core.decoder;

import io.github.ywx001.core.constants.BeiDouGridConstants;
import io.github.ywx001.core.model.BeiDouGeoPoint;
import io.github.ywx001.core.common.BeiDouGridCommonUtils;

import java.util.HashMap;
import java.util.Map;
import java.util.concurrent.ConcurrentHashMap;

/**
 * 北斗网格码解码器接口
 * 定义所有解码相关的操作
 */
public class BeiDouGridDecoder {

    // 缓存编码映射表，避免重复创建
    private static final Map<String, int[][]> LEVEL3_ENCODING_MAP_CACHE = new ConcurrentHashMap<>();
    private static final Map<String, int[][]> LEVEL6_ENCODING_MAP_CACHE = new ConcurrentHashMap<>();

    /**
     * 解码二维网格编码为地理点
     *
     * @param code 二维网格编码
     * @return 解码后的地理点对象（所在网格左下角点）
     */
    public static BeiDouGeoPoint decode2D(String code) {
        if (code == null || code.isEmpty()) {
            throw new IllegalArgumentException("位置码不能为空");
        }

        int level = getCodeLevel2D(code);
        Map<String, String> directions = getDirections(code);
        BeiDouGridConstants.LngDirection lngDir = BeiDouGridConstants.LngDirection.valueOf(directions.get("lngDirection"));
        BeiDouGridConstants.LatDirection latDir = BeiDouGridConstants.LatDirection.valueOf(directions.get("latDirection"));

        int lngSign = lngDir == BeiDouGridConstants.LngDirection.E ? 1 : -1;
        int latSign = latDir == BeiDouGridConstants.LatDirection.N ? 1 : -1;

        double lngInSec = 0;
        double latInSec = 0;

        for (int i = 1; i <= level; i++) {
            double[] offsets = decodeN(code, i);
            lngInSec += offsets[0];
            latInSec += offsets[1];
        }

        return BeiDouGeoPoint.builder()
                .longitude((lngInSec * lngSign) / 3600)
                .latitude((latInSec * latSign) / 3600)
                .build();
    }

    /**
     * 解码三维网格编码为包含地理点和高度信息的 Map
     *
     * @param code 三维网格编码
     * @return 包含地理点和高度信息的 Map
     */
<<<<<<< HEAD
    public BeiDouGeoPoint decode3D(String code) {
=======
    public static Map<String, Object> decode3D(String code) {
>>>>>>> bee1ce57
        if (code == null || code.isEmpty()) {
            throw new IllegalArgumentException("位置码不能为空");
        }

        int level = getCodeLevel3D(code);

        String code2D = extract2DCode(code, level);
        BeiDouGeoPoint beiDouGeoPoint = decode2D(code2D);
        double height = decode3DHeight(code, level);

        beiDouGeoPoint.setHeight(height);

        return beiDouGeoPoint;
    }

    /**
     * 获取二维网格码的层级
     */
    public static int getCodeLevel2D(String code) {
        int length = code.length();
        for (int i = 0; i < BeiDouGridConstants.CODE_LENGTH_AT_LEVEL.length; i++) {
            if (BeiDouGridConstants.CODE_LENGTH_AT_LEVEL[i] == length) {
                return i;
            }
        }
        throw new IllegalArgumentException("无效的二维网格码长度: " + length);
    }

    /**
     * 获取三维网格码的层级
     */
    public static int getCodeLevel3D(String code) {
        int length = code.length();
        for (int level = 1; level <= 10; level++) {
            int expectedLength = 2;
            for (int i = 1; i <= level; i++) {
                expectedLength += (BeiDouGridConstants.CODE_LENGTH_AT_LEVEL[i] - BeiDouGridConstants.CODE_LENGTH_AT_LEVEL[i - 1]);
                expectedLength += (i == 1) ? 2 : 1;
            }
            if (expectedLength == length) {
                return level;
            }
        }
        throw new IllegalArgumentException("无效的三维网格码码长度: " + code);
    }

    /**
     * 获取经纬度方向
     */
    private static Map<String, String> getDirections(String code) {
        Map<String, String> directions = new HashMap<>(2);
        directions.put("latDirection", code.charAt(0) == 'N' ? "N" : "S");
        int lngPart = Integer.parseInt(code.substring(1, 3));
        directions.put("lngDirection", lngPart >= 31 ? "E" : "W");
        return directions;
    }

    /**
     * 解码第n级网格码
     */
    private static double[] decodeN(String code, int n) {
        if (n < 1 || n > 10) {
            throw new IllegalArgumentException("层级错误: " + n);
        }

        String fragment = getCodeFragment(code, n);
        int[] rowCol = getRowAndCol(fragment, n, code);

        int lng = rowCol[0];
        int lat = rowCol[1];

        if (n == 1) {
            if (lng == 0) {
                throw new IllegalArgumentException("暂不支持两极地区解码");
            }
            lng = lng >= 31 ? lng - 31 : 30 - lng;
        }

        double lngOffset = lng * BeiDouGridConstants.GRID_SIZES_SECONDS[n][0];
        double latOffset = lat * BeiDouGridConstants.GRID_SIZES_SECONDS[n][1];

        return new double[]{lngOffset, latOffset};
    }

    /**
     * 获取某一层级的位置码片段
     */
    private static String getCodeFragment(String code, int level) {
        if (level == 0) {
            return String.valueOf(code.charAt(0));
        }
        int start = BeiDouGridConstants.CODE_LENGTH_AT_LEVEL[level - 1];
        int end = BeiDouGridConstants.CODE_LENGTH_AT_LEVEL[level];
        return code.substring(start, end);
    }

    /**
     * 解析行列号
     */
    private static int[] getRowAndCol(String codeFragment, int level, String code) {
        if (codeFragment.length() != (BeiDouGridConstants.CODE_LENGTH_AT_LEVEL[level] - BeiDouGridConstants.CODE_LENGTH_AT_LEVEL[level - 1])) {
            throw new IllegalArgumentException("编码片段长度错误: " + codeFragment);
        }

        int lng;
        int lat;

        switch (level) {
            case 1:
                lng = Integer.parseInt(codeFragment.substring(0, 2));
                lat = codeFragment.charAt(2) - 'A';
                break;
            case 2:
                lng = decodeLevel2(codeFragment, code, true);
                lat = decodeLevel2(codeFragment, code, false);
                break;
            case 4:
            case 5:
                lng = decodeLevel4_5(codeFragment, code, true);
                lat = decodeLevel4_5(codeFragment, code, false);
                break;
            case 7:
            case 8:
            case 9:
            case 10:
                lng = Integer.parseInt(codeFragment.substring(0, 1), 16);
                lat = Integer.parseInt(codeFragment.substring(1, 2), 16);
                break;
            case 3:
                int[] indices3 = decodeLevel3(codeFragment, code);
                lng = indices3[0];
                lat = indices3[1];
                break;
            case 6:
                int[] indices6 = decodeLevel6(codeFragment, code);
                lng = indices6[0];
                lat = indices6[1];
                break;
            default:
                throw new IllegalArgumentException("不支持的层级: " + level);
        }

        return new int[]{lng, lat};
    }

    /**
     * 解码二级网格
     */
    private static int decodeLevel2(String codeFragment, String code, boolean isLng) {
        int index = isLng ? 0 : 1;
        int encoded = Integer.parseInt(codeFragment.substring(index, index + 1), 16);
        if (code != null) {
            String hemisphere = BeiDouGridCommonUtils.getHemisphereFromCode(code);
            return switch (hemisphere) {
                case "NE", "NW" -> encoded;
                case "SE", "SW" -> isLng ? 11 - encoded : 7 - encoded;
                default -> encoded;
            };
        }
        return encoded;
    }

    /**
     * 解码四级/五级网格
     */
    private static int decodeLevel4_5(String codeFragment, String code, boolean isLng) {
        int index = isLng ? 0 : 1;
        int encoded = Integer.parseInt(codeFragment.substring(index, index + 1), 16);
        if (code != null) {
            String hemisphere = BeiDouGridCommonUtils.getHemisphereFromCode(code);
            return switch (hemisphere) {
                case "NE", "NW" -> encoded;
                case "SE", "SW" -> 14 - encoded;
                default -> encoded;
            };
        }
        return encoded;
    }

    /**
     * 解码三级网格
     */
    private static int[] decodeLevel3(String codeFragment, String code) {
        int n = Integer.parseInt(codeFragment);
        int[] indices = new int[2];

        if (code != null) {
            String hemisphere = BeiDouGridCommonUtils.getHemisphereFromCode(code);
            int[][] encodingMap = getLevel3EncodingMap(hemisphere);
            boolean found = false;

            for (int i = 0; i < encodingMap.length && !found; i++) {
                for (int j = 0; j < encodingMap[i].length; j++) {
                    if (encodingMap[i][j] == n) {
                        indices[0] = j;
                        indices[1] = i;
                        found = true;
                        break;
                    }
                }
            }

            if (!found) {
                throw new IllegalArgumentException("无效的三级网格编码: " + n);
            }
        } else {
            if (n <= 1) {
                indices[0] = n;
                indices[1] = 0;
            } else if (n <= 3) {
                indices[0] = n - 2;
                indices[1] = 1;
            } else {
                indices[0] = n - 4;
                indices[1] = 2;
            }
        }

        return indices;
    }

    /**
     * 解码六级网格
     */
    private static int[] decodeLevel6(String codeFragment, String code) {
        int n = Integer.parseInt(codeFragment);
        int[] indices = new int[2];

        if (code != null) {
            String hemisphere = BeiDouGridCommonUtils.getHemisphereFromCode(code);
            int[][] encodingMap = getLevel6EncodingMap(hemisphere);
            boolean found = false;

            for (int i = 0; i < encodingMap.length && !found; i++) {
                for (int j = 0; j < encodingMap[i].length; j++) {
                    if (encodingMap[i][j] == n) {
                        indices[0] = j;
                        indices[1] = i;
                        found = true;
                        break;
                    }
                }
            }

            if (!found) {
                throw new IllegalArgumentException("无效的六级网格编码: " + n);
            }
        } else {
            if (n <= 1) {
                indices[0] = n;
                indices[1] = 0;
            } else {
                indices[0] = n - 2;
                indices[1] = 1;
            }
        }

        return indices;
    }

    /**
     * 从三维编码中提取二维编码部分
     */
    public static String extract2DCode(String code3D, int level) {
        StringBuilder code2D = new StringBuilder();
        code2D.append(code3D.charAt(0));

        int code3DIndex = 2;

        for (int i = 1; i <= level; i++) {
            int level2DLength = BeiDouGridConstants.CODE_LENGTH_AT_LEVEL[i] - BeiDouGridConstants.CODE_LENGTH_AT_LEVEL[i - 1];
            code2D.append(code3D, code3DIndex, code3DIndex + level2DLength);
            code3DIndex += level2DLength;

            if (i == 1) {
                code3DIndex += 2;
            } else {
                code3DIndex += 1;
            }
        }

        return code2D.toString();
    }

    /**
     * 从三维编码中解码高度信息（网格底平面高度）
     */
<<<<<<< HEAD
    private double decode3DHeight(String code, int level) {
        int heightSign = code.charAt(1) == '0' ? 1 : -1;
        double height = 0;
=======
    private static double decode3DAltitude(String code, int level) {
        int altitudeSign = code.charAt(1) == '0' ? 1 : -1;
        double altitude = 0;
>>>>>>> bee1ce57
        int codeIndex = 2;

        for (int i = 1; i <= level; i++) {
            int level2DLength = BeiDouGridConstants.CODE_LENGTH_AT_LEVEL[i] - BeiDouGridConstants.CODE_LENGTH_AT_LEVEL[i - 1];
            codeIndex += level2DLength;

            if (i == 1) {
                int heightIndex = Integer.parseInt(code.substring(codeIndex, codeIndex + 2));
                height += heightIndex * BeiDouGridConstants.GRID_SIZES_3D[i];
                codeIndex += 2;
            } else {
                int heightIndex;
                if (i == 4 || i == 5) {
                    heightIndex = Integer.parseInt(code.substring(codeIndex, codeIndex + 1), 16);
                } else {
                    heightIndex = Integer.parseInt(code.substring(codeIndex, codeIndex + 1));
                }
                height += heightIndex * BeiDouGridConstants.GRID_SIZES_3D[i];
                codeIndex += 1;
            }
        }

        return height * heightSign;
    }

    /**
     * 获取三级网格编码映射表
     */
    private static int[][] getLevel3EncodingMap(String hemisphere) {
        return LEVEL3_ENCODING_MAP_CACHE.computeIfAbsent(hemisphere, key -> switch (key) {
            case "NW" -> new int[][]{{1, 0}, {3, 2}, {5, 4}};
            case "NE" -> new int[][]{{0, 1}, {2, 3}, {4, 5}};
            case "SW" -> new int[][]{{5, 4}, {3, 2}, {1, 0}};
            case "SE" -> new int[][]{{4, 5}, {2, 3}, {0, 1}};
            default -> new int[][]{{0, 1}, {2, 3}, {4, 5}};
        });
    }

    /**
     * 获取六级网格编码映射表
     */
    private static int[][] getLevel6EncodingMap(String hemisphere) {
        return LEVEL6_ENCODING_MAP_CACHE.computeIfAbsent(hemisphere, key -> switch (key) {
            case "NW" -> new int[][]{{1, 0}, {3, 2}};
            case "NE" -> new int[][]{{0, 1}, {2, 3}};
            case "SW" -> new int[][]{{3, 2}, {1, 0}};
            case "SE" -> new int[][]{{2, 3}, {0, 1}};
            default -> new int[][]{{0, 1}, {2, 3}};
        });
    }
}<|MERGE_RESOLUTION|>--- conflicted
+++ resolved
@@ -58,11 +58,7 @@
      * @param code 三维网格编码
      * @return 包含地理点和高度信息的 Map
      */
-<<<<<<< HEAD
-    public BeiDouGeoPoint decode3D(String code) {
-=======
-    public static Map<String, Object> decode3D(String code) {
->>>>>>> bee1ce57
+    public static BeiDouGeoPoint decode3D(String code) {
         if (code == null || code.isEmpty()) {
             throw new IllegalArgumentException("位置码不能为空");
         }
@@ -350,15 +346,9 @@
     /**
      * 从三维编码中解码高度信息（网格底平面高度）
      */
-<<<<<<< HEAD
-    private double decode3DHeight(String code, int level) {
+    private static double decode3DHeight(String code, int level) {
         int heightSign = code.charAt(1) == '0' ? 1 : -1;
         double height = 0;
-=======
-    private static double decode3DAltitude(String code, int level) {
-        int altitudeSign = code.charAt(1) == '0' ? 1 : -1;
-        double altitude = 0;
->>>>>>> bee1ce57
         int codeIndex = 2;
 
         for (int i = 1; i <= level; i++) {
